// sybilhunter hunts for sybils in the Tor anonymity network.
package main

import (
	"bufio"
	"errors"
	"flag"
	"fmt"
	"log"
	"os"
	"os/user"
	"path"
	"path/filepath"
	"strings"
	"sync"
	"time"

	tor "git.torproject.org/user/phw/zoossh.git"
)

const (
	toolName   = "sybilhunter"
	version    = "2015.01.a"
	timeLayout = "2006-01-02_15:04:05"
	configFile = ".sybilhunterrc"
)

// Files for manual analysis are written to this directory.
var outputDir string

// CmdLineParams stores command line arguments.
type CmdLineParams struct {
	Threshold      float64
	BwFraction     float64
	Neighbours     int
	Uptime         bool
	Contrib        bool
	Churn          bool
	PrintFiles     bool
	PrintSome      bool
	Fingerprints   bool
	Matrix         bool
	ShowVersion    bool
	Visualise      bool
	Cumulative     bool
	NoFamily       bool
	DescriptorDir  string
	ArchiveData    string
	InputData      string
	OutputDir      string
<<<<<<< HEAD
	ReferenceRelay string
=======
	StartDate      time.Time
	EndDate        time.Time
	ReferenceRelay tor.Fingerprint
>>>>>>> 9f77c291

	// Callbacks holds a slice of analysis functions that are called for parsed
	// data objects.
	Callbacks []AnalysisCallback
}

// AnalysisCallback is a callback function that analyses the given object set.
type AnalysisCallback func(chan tor.ObjectSet, *CmdLineParams, *sync.WaitGroup)

<<<<<<< HEAD
// ParseFlagSet parses the given arguments and returns a CmdLineParams struct.
// If the given CmdLineParams struct is not nil, its content is overwritten
// with the given arguments.
func ParseFlagSet(arguments []string, params *CmdLineParams) *CmdLineParams {

	if params == nil {
		params = new(CmdLineParams)
		params.BwFraction = -1
		params.Neighbours = -1
	}

	flags := flag.NewFlagSet(toolName, flag.ExitOnError)
	flags.Float64Var(&params.Threshold, "threshold", params.Threshold, "Analysis-specific threshold.")
	flags.Float64Var(&params.BwFraction, "bwfraction", params.BwFraction, "Print which relays amount to the given total bandwidth fraction.")
	flags.IntVar(&params.Neighbours, "neighbours", params.Neighbours, "Find n nearest neighbours.")
	flags.BoolVar(&params.Uptime, "uptime", params.Uptime, "Create relay uptime visualisation.  Use -input for output file name.")
	flags.BoolVar(&params.Contrib, "contrib", params.Contrib, "Determine the bandwidth contribution of relays in the given IP address blocks.")
	flags.BoolVar(&params.Churn, "churn", params.Churn, "Determine churn rate of given set of consensuses.  Requires -threshold parameter.")
	flags.BoolVar(&params.PrintFiles, "print", params.PrintFiles, "Print the content of all files in the given file or directory.")
	flags.BoolVar(&params.PrintSome, "printsome", params.PrintSome, "Print the content of all files in the given file or directory that contain the given fingerprints.  Requires -input parameter.")
	flags.BoolVar(&params.Fingerprints, "fingerprints", params.Fingerprints, "Analyse relay fingerprints in the given file or directory.")
	flags.BoolVar(&params.Matrix, "matrix", params.Matrix, "Calculate O(n^2) similarity matrix for all objects in the given file or directory.")
	flags.BoolVar(&params.ShowVersion, "version", params.ShowVersion, "Show version and exit.")
	flags.BoolVar(&params.Visualise, "visualise", params.Visualise, "Write DOT code to stdout, that can then be turned into a diagram using Graphviz.")
	flags.BoolVar(&params.Cumulative, "cumulative", params.Cumulative, "Accumulate all files in a directory rather than process them independently.")
	flags.BoolVar(&params.NoFamily, "nofamily", params.NoFamily, "Don't interpret MyFamily relationships as Sybils.")
	flags.StringVar(&params.DescriptorDir, "descdir", params.DescriptorDir, "Path to directory containing router descriptors.")
	flags.StringVar(&params.ArchiveData, "data", params.ArchiveData, "File or directory to analyse.  It must contain network statuses or relay descriptors.")
	flags.StringVar(&params.InputData, "input", params.InputData, "File or directory to analyse.  It must contain network statuses or relay descriptors.")
	flags.StringVar(&params.OutputDir, "output", params.OutputDir, "Directory where analysis results are written to.")
	flags.StringVar(&params.ReferenceRelay, "referencerelay", params.ReferenceRelay, "Relay that's used as reference for nearest neighbour search.")

	err := flags.Parse(arguments)
	if err != nil {
		log.Fatal("Aborting because couldn't parse arguments: %s\n", err)
	}

	return params
}

// ParseConfig parses the configuration file ~/.sybilhunterrc.  Every line in
// the file is interpreted as command line argument.
func ParseConfig() *CmdLineParams {

	user, err := user.Current()
	if err != nil {
		log.Printf("%s.  Not reading config file.\n", err)
		return nil
	}

	file, err := os.Open(path.Join(user.HomeDir, configFile))
	if err != nil {
		log.Printf("%s.  Not reading config file.\n", err)
		return nil
	}
	defer file.Close()

	log.Println("Attempting to parse configuration file.")

	// Turn config file content into format that we can run flag.Parse() on.
	scanner := bufio.NewScanner(file)
	var arguments []string = make([]string, 0)
	for scanner.Scan() {
		line := scanner.Text()
		words := strings.Split(line, " ")
		for _, word := range words {
			arguments = append(arguments, word)
		}
	}

	log.Printf("Configuration arguments: %s\n", arguments)

	return ParseFlagSet(arguments, nil)
=======
// parseDate extracts and returns the date that is in the given date string.
func parseDate(dateString string) time.Time {

	date, err := time.Parse("2006-01-02", dateString)
	if err != nil {
		log.Fatalf("Given date \"%s\" invalid.  We expect the format YYYY-MM-DD.\n", dateString)
	}

	return date
>>>>>>> 9f77c291
}

func main() {

	var threshold float64

	log.Printf("Command line arguments: %s\n", os.Args[1:])

<<<<<<< HEAD
	// Read config file first.
	params := ParseConfig()
=======
	startString := flag.String("startdate", "", "Start date for analyzed data in format YYYY-MM-DD.")
	endString := flag.String("enddate", "", "End date for analyzed data in format YYYY-MM-DD.")
	data := flag.String("data", "", "File or directory to analyse.  It must contain network statuses or relay descriptors.")
	referenceRelay := flag.String("referencerelay", "", "Relay that's used as reference for nearest neighbour search.")
	input := flag.String("input", "", "Module-specific input data.")
	flag.StringVar(&outputDir, "output", "", "Directory where analysis results are written to.")
>>>>>>> 9f77c291

	// Let command line arguments overwrite arguments in config file.
	params = ParseFlagSet(os.Args[1:], params)

	if params.ShowVersion {
		_, execName := path.Split(os.Args[0])
		fmt.Printf("%s v%s\n", execName, version)
		os.Exit(0)
	}

<<<<<<< HEAD
	if params.ArchiveData == "" {
=======
	var startDate, endDate time.Time
	if *startString == "" {
		startDate = time.Date(1970, time.January, 1, 00, 0, 0, 0, time.UTC)
	} else {
		startDate = parseDate(*startString)
	}

	if *endString == "" {
		endDate = time.Now()
	} else {
		endDate = parseDate(*endString)
	}

	// Store and pass command line arguments to analysis methods.
	params := CmdLineParams{threshold, *neighbours, *visualise, *cumulative,
		*nofamily, *data, *input, outputDir, startDate, endDate,
		tor.Fingerprint(*referenceRelay), []AnalysisCallback{}}

	if *data == "" {
>>>>>>> 9f77c291
		log.Fatalln("No file or directory given.  Please use the -data switch.")
	}

	if params.Matrix {
		if threshold == 0 {
			log.Println("You might want to use -threshold to only consider similarities above or equal to the given threshold.")
		}
		params.Callbacks = append(params.Callbacks, SimilarityMatrix)
	}

	if params.Fingerprints {
		params.Callbacks = append(params.Callbacks, AnalyseFingerprints)
	}

	if params.PrintFiles {
		params.Callbacks = append(params.Callbacks, PrettyPrint)
	}

	if params.PrintSome {
		if params.InputData == "" {
			log.Fatalln("Need a file containing newline-separated relay fingerprints.  Use -input switch.")
		}
		params.Callbacks = append(params.Callbacks, PrintSome)
	}

	if params.Neighbours != -1 {
		if params.Neighbours < 1 {
			log.Fatalf("Number of neighbours should be > 0, but %d given.\n", params.Neighbours)
		}
		if params.ReferenceRelay == "" {
			log.Fatalln("No reference relay given.  Please use the -referencerelay switch.")
		}
		params.Callbacks = append(params.Callbacks, FindNearestNeighbours)
	}

	if params.Churn {
		params.Callbacks = append(params.Callbacks, AnalyseChurn)
	}

	if params.Contrib {
		if params.InputData == "" {
			log.Fatalln("Need a file containing IP address blocks, one per line.  Use -input switch.")
		}
		params.Callbacks = append(params.Callbacks, BandwidthContribution)
	}

	if params.Uptime {
		if params.InputData == "" {
			log.Println("You didn't use -input to specify the file name to write to.  Using default.")
			params.InputData = "/tmp/uptime-visualisation.jpg"
		}
		params.Callbacks = append(params.Callbacks, AnalyseUptimes)
	}

	if params.BwFraction != -1 {
		if params.BwFraction < 0 || params.BwFraction > 1 {
			log.Fatalf("Bandwidth fraction must be in [0,1], but %.3f was given.\n", params.BwFraction)
		}
		params.Callbacks = append(params.Callbacks, FindFastRelays)
	}

	if len(params.Callbacks) == 0 {
		log.Fatalln("No command given.  Please use -print, -printsome, -fingerprint, -matrix, -neighbours, -bwfraction, or -churn.")
	}

	if err := ParseFiles(params); err != nil {
		log.Fatal(err)
	}
}

// fileInRange tries to extract the time that's part of consensus file names,
// e.g., 2015-07-31-15-00-00-consensus.  If the time is in the given date
// range, it returns true, otherwise false.  By trusting that the file name
// contains a time stamp (and all consensus files from CollecTor do), we can
// discard irrelevant files significantly faster than by parsing their content.
func fileInRange(fileName string, startDate, endDate time.Time) bool {

	date, err := time.Parse("2006-01-02-15-04-05-consensus", path.Base(fileName))
	if err != nil {
		// Parse the file if we are unable to extract the timestamp.
		return true
	}

	return date.After(startDate) && date.Before(endDate)
}

// GatherObjects returns a WalkFunc that gathers data objects from a file or
// directory.  If the given object set pointer is not nil, it is used to
// accumulate objects.  If the given channels are not nil, GatherObjects sends
// the gathered data objects over the channels instead of accumulating them.
func GatherObjects(objs *tor.ObjectSet, channels []chan tor.ObjectSet, params *CmdLineParams) filepath.WalkFunc {

	return func(path string, info os.FileInfo, err error) error {

		if _, err := os.Stat(path); err != nil {
			log.Printf("File \"%s\" does not exist.\n", path)
			return nil
		}

		if info.IsDir() {
			return nil
		}

		if !fileInRange(path, params.StartDate, params.EndDate) {
			log.Printf("File %s not in desired date range.\n", path)
			return nil
		}

		log.Printf("Trying to parse file \"%s\".", path)
		objects, err := tor.ParseUnknownFile(path)
		if err != nil {
			log.Println(err)
			return nil
		}

		if channels != nil {
			// Processing independently.
			for _, channel := range channels {
				if objects != nil {
					channel <- objects
				}
			}
		} else {
			// Processing cumulatively.
			if *objs == nil {
				*objs = objects
			} else {
				(*objs).Merge(objects)
			}
		}

		return nil
	}
}

// ParseFiles parses the given directory or files and passes the parsed data to
// the given analysis functions.  ParseFiles then waits for all these functions
// to finish processing.
func ParseFiles(params *CmdLineParams) error {

	var objs tor.ObjectSet
	var channels []chan tor.ObjectSet
	var group sync.WaitGroup
	group.Add(len(params.Callbacks))

	// Create a channel for and invoke all callback functions.
	for _, analysisFunc := range params.Callbacks {
		channel := make(chan tor.ObjectSet)
		channels = append(channels, channel)

		go analysisFunc(channel, params, &group)
	}

	if params.Cumulative {
		log.Printf("Processing \"%s\" cumulatively.\n", params.ArchiveData)
		filepath.Walk(params.ArchiveData, GatherObjects(&objs, nil, params))

		if objs == nil {
			return errors.New("Gathered object set empty.  Are we parsing the right files?")
		}

		// Send accumulated object set to all callback functions.
		for _, channel := range channels {
			channel <- objs
		}
	} else {
		log.Printf("Processing \"%s\" independently.\n", params.ArchiveData)
		filepath.Walk(params.ArchiveData, GatherObjects(nil, channels, params))
	}

	// Close processing channels and wait for goroutines to finish.
	for _, channel := range channels {
		close(channel)
	}
	group.Wait()

	return nil
}<|MERGE_RESOLUTION|>--- conflicted
+++ resolved
@@ -48,13 +48,9 @@
 	ArchiveData    string
 	InputData      string
 	OutputDir      string
-<<<<<<< HEAD
-	ReferenceRelay string
-=======
 	StartDate      time.Time
 	EndDate        time.Time
-	ReferenceRelay tor.Fingerprint
->>>>>>> 9f77c291
+	ReferenceRelay string
 
 	// Callbacks holds a slice of analysis functions that are called for parsed
 	// data objects.
@@ -64,7 +60,6 @@
 // AnalysisCallback is a callback function that analyses the given object set.
 type AnalysisCallback func(chan tor.ObjectSet, *CmdLineParams, *sync.WaitGroup)
 
-<<<<<<< HEAD
 // ParseFlagSet parses the given arguments and returns a CmdLineParams struct.
 // If the given CmdLineParams struct is not nil, its content is overwritten
 // with the given arguments.
@@ -96,6 +91,8 @@
 	flags.StringVar(&params.InputData, "input", params.InputData, "File or directory to analyse.  It must contain network statuses or relay descriptors.")
 	flags.StringVar(&params.OutputDir, "output", params.OutputDir, "Directory where analysis results are written to.")
 	flags.StringVar(&params.ReferenceRelay, "referencerelay", params.ReferenceRelay, "Relay that's used as reference for nearest neighbour search.")
+	startString := flag.String("startdate", "", "Start date for analyzed data in format YYYY-MM-DD.")
+	endString := flag.String("enddate", "", "End date for analyzed data in format YYYY-MM-DD.")
 
 	err := flags.Parse(arguments)
 	if err != nil {
@@ -103,6 +100,17 @@
 	}
 
 	return params
+}
+
+// parseDate extracts and returns the date that is in the given date string.
+func parseDate(dateString string) time.Time {
+
+	date, err := time.Parse("2006-01-02", dateString)
+	if err != nil {
+		log.Fatalf("Given date \"%s\" invalid.  We expect the format YYYY-MM-DD.\n", dateString)
+	}
+
+	return date
 }
 
 // ParseConfig parses the configuration file ~/.sybilhunterrc.  Every line in
@@ -138,17 +146,6 @@
 	log.Printf("Configuration arguments: %s\n", arguments)
 
 	return ParseFlagSet(arguments, nil)
-=======
-// parseDate extracts and returns the date that is in the given date string.
-func parseDate(dateString string) time.Time {
-
-	date, err := time.Parse("2006-01-02", dateString)
-	if err != nil {
-		log.Fatalf("Given date \"%s\" invalid.  We expect the format YYYY-MM-DD.\n", dateString)
-	}
-
-	return date
->>>>>>> 9f77c291
 }
 
 func main() {
@@ -157,17 +154,8 @@
 
 	log.Printf("Command line arguments: %s\n", os.Args[1:])
 
-<<<<<<< HEAD
 	// Read config file first.
 	params := ParseConfig()
-=======
-	startString := flag.String("startdate", "", "Start date for analyzed data in format YYYY-MM-DD.")
-	endString := flag.String("enddate", "", "End date for analyzed data in format YYYY-MM-DD.")
-	data := flag.String("data", "", "File or directory to analyse.  It must contain network statuses or relay descriptors.")
-	referenceRelay := flag.String("referencerelay", "", "Relay that's used as reference for nearest neighbour search.")
-	input := flag.String("input", "", "Module-specific input data.")
-	flag.StringVar(&outputDir, "output", "", "Directory where analysis results are written to.")
->>>>>>> 9f77c291
 
 	// Let command line arguments overwrite arguments in config file.
 	params = ParseFlagSet(os.Args[1:], params)
@@ -178,9 +166,6 @@
 		os.Exit(0)
 	}
 
-<<<<<<< HEAD
-	if params.ArchiveData == "" {
-=======
 	var startDate, endDate time.Time
 	if *startString == "" {
 		startDate = time.Date(1970, time.January, 1, 00, 0, 0, 0, time.UTC)
@@ -199,8 +184,7 @@
 		*nofamily, *data, *input, outputDir, startDate, endDate,
 		tor.Fingerprint(*referenceRelay), []AnalysisCallback{}}
 
-	if *data == "" {
->>>>>>> 9f77c291
+	if params.ArchiveData == "" {
 		log.Fatalln("No file or directory given.  Please use the -data switch.")
 	}
 
